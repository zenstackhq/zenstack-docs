---
description: Built-in plugin for generating Zod schemas for validating CRUD input arguments
sidebar_position: 4
---

# @core/zod

The `@core/zod` plugin generates [Zod](https://github.com/colinhacks/zod) schemas for models and input arguments of Prisma CRUD operations. The plugin is automatically enabled when any of the following conditions meets:
- If any model carries [field validation attributes](/docs/reference/zmodel-language#field-validation).
- If any plugin that depends on it is used, e.g., the [tRPC plugin](/docs/reference/plugins/trpc).

:::info
You need to explicitly enable `@core/zod` plugin if you use the [Express.js](/docs/reference/server-adapters/express) or [Fastify](/docs/reference/server-adapters/fastify) server adapter with `zodSchemas` option enabled.
:::

By default, the Zod schemas are generated into `node_modules/.zenstack/zod` directory, and are reexported through `@zenstackhq/runtime/zod`. If you configure the plugin to output to a custom location, you can just directly import from there.

The generated schemas have the following three parts:

- `zod/models`
    
    The schema for validating the models, containing field's typing and [validation rules](/docs/reference/zmodel-language#field-validation). Relation fields and foreign key fields are ignored. For each model, three schemas are generated respectively:
  
    - *[Model]Schema*

        The schema for validating the model itself. All non-optional fields are required.

    - *[Model]CreateSchema*

        The schema for validating the data for creating the model. Similar to "[Model]Schema" but all fields with default values are marked optional.

    - *[Model]UpdateSchema*
    
        The schema for validating the data for updating the model. Similar to "[Model]Schema" but all fields are marked optional.

- `zod/input`

    The schema for validating the input arguments of Prisma CRUD operations. You usually won't use them directly. The [tRPC plugin](/docs/reference/plugins/trpc) relies on them to validate the input arguments in the generated routers.

- `zod/objects`

    The schema for objects and enums used by the `zod/input` schemas. You usually won't use them directly.

### Installation

This plugin is built-in to ZenStack and does not need to be installed separately.

### Options

| Name   | Type   | Description      | Required | Default                    |
| ------ | ------ | ---------------- | -------- | -------------------------- |
| output | String | Output directory (relative to the path of ZModel) | No       | node_modules/.zenstack/zod |
| modelOnly | Boolean | Only generate schemas for the models, but not for the Prisma CRUD input arguments | No | false |
| generateModels | String, String[] | Array or comma separated string for the models to generate routers for. | No      | All models |
| compile | Boolean | If the generated TS code should be compiled to JS | No | true |
| preserveTsFiles | Boolean | If the generated TS files should be preserved (after compiled to JS) | No | true if `compile` is set to false, otherwise false |
| noUncheckedInput | Boolean | Disables schema generation for Prisma's ["Unchecked"](https://github.com/prisma/prisma/discussions/10121#discussioncomment-1621254) input types | No | false |

<<<<<<< HEAD
### Example
=======
:::info
When the `generateModels` option is used to specify a list of models to generate, the plugin will also recursively traverse and include all models that are referenced by the specified models. This can result in more code being generated than you expect.
:::

## Example
>>>>>>> ccd55eaf

Declare the plugin in your ZModel file:

```zmodel title='/schema.zmodel'
plugin zod {
  provider = '@core/zod'
}
```

Then you can import and use the generated schemas:

```ts
import { PostCreateSchema } from '@zenstackhq/runtime/zod/models';

PostCreateSchema.parse(data);
```

You can turn off the `compile` option and use a custom `output` location if you want the generated Zod schema to be compiled along with your own Typescript project:

```zmodel title='/schema.zmodel'
plugin zod {
  provider = '@core/zod'
  output = 'src/lib/zod'
  compile = false
}
```<|MERGE_RESOLUTION|>--- conflicted
+++ resolved
@@ -56,15 +56,11 @@
 | preserveTsFiles | Boolean | If the generated TS files should be preserved (after compiled to JS) | No | true if `compile` is set to false, otherwise false |
 | noUncheckedInput | Boolean | Disables schema generation for Prisma's ["Unchecked"](https://github.com/prisma/prisma/discussions/10121#discussioncomment-1621254) input types | No | false |
 
-<<<<<<< HEAD
-### Example
-=======
 :::info
 When the `generateModels` option is used to specify a list of models to generate, the plugin will also recursively traverse and include all models that are referenced by the specified models. This can result in more code being generated than you expect.
 :::
 
 ## Example
->>>>>>> ccd55eaf
 
 Declare the plugin in your ZModel file:
 
